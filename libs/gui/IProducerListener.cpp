/*
 * Copyright 2014 The Android Open Source Project
 *
 * Licensed under the Apache License, Version 2.0 (the "License");
 * you may not use this file except in compliance with the License.
 * You may obtain a copy of the License at
 *
 *      http://www.apache.org/licenses/LICENSE-2.0
 *
 * Unless required by applicable law or agreed to in writing, software
 * distributed under the License is distributed on an "AS IS" BASIS,
 * WITHOUT WARRANTIES OR CONDITIONS OF ANY KIND, either express or implied.
 * See the License for the specific language governing permissions and
 * limitations under the License.
 */

#include <binder/Parcel.h>
#include <gui/bufferqueue/1.0/H2BProducerListener.h>
#include <gui/bufferqueue/2.0/H2BProducerListener.h>
#include <gui/IProducerListener.h>

namespace android {

enum {
    ON_BUFFER_RELEASED = IBinder::FIRST_CALL_TRANSACTION,
    NEEDS_RELEASE_NOTIFY,
    ON_BUFFERS_DISCARDED,
    ON_BUFFER_DETACHED,
<<<<<<< HEAD
=======
    ON_BUFFER_ATTACHED,
    NEEDS_ATTACH_NOTIFY,
>>>>>>> 8cb58819
};

class BpProducerListener : public BpInterface<IProducerListener>
{
public:
    explicit BpProducerListener(const sp<IBinder>& impl)
        : BpInterface<IProducerListener>(impl) {}

    virtual ~BpProducerListener();

    virtual void onBufferReleased() {
        Parcel data, reply;
        data.writeInterfaceToken(IProducerListener::getInterfaceDescriptor());
        remote()->transact(ON_BUFFER_RELEASED, data, &reply, IBinder::FLAG_ONEWAY);
    }

    virtual bool needsReleaseNotify() {
        bool result;
        Parcel data, reply;
        data.writeInterfaceToken(IProducerListener::getInterfaceDescriptor());
        status_t err = remote()->transact(NEEDS_RELEASE_NOTIFY, data, &reply);
        if (err != NO_ERROR) {
            ALOGE("IProducerListener: binder call \'needsReleaseNotify\' failed");
            return true;
        }
        err = reply.readBool(&result);
        if (err != NO_ERROR) {
            ALOGE("IProducerListener: malformed binder reply");
            return true;
        }
        return result;
    }

    virtual void onBuffersDiscarded(const std::vector<int>& discardedSlots) {
        Parcel data, reply;
        data.writeInterfaceToken(IProducerListener::getInterfaceDescriptor());
        data.writeInt32Vector(discardedSlots);
        remote()->transact(ON_BUFFERS_DISCARDED, data, &reply, IBinder::FLAG_ONEWAY);
    }

<<<<<<< HEAD
=======
#if COM_ANDROID_GRAPHICS_LIBGUI_FLAGS(BQ_CONSUMER_ATTACH_CALLBACK)
>>>>>>> 8cb58819
    virtual void onBufferDetached(int slot) {
        Parcel data, reply;
        data.writeInterfaceToken(IProducerListener::getInterfaceDescriptor());
        data.writeInt32(slot);
        remote()->transact(ON_BUFFER_DETACHED, data, &reply, IBinder::FLAG_ONEWAY);
    }
<<<<<<< HEAD
=======

    virtual void onBufferAttached() {
        Parcel data, reply;
        data.writeInterfaceToken(IProducerListener::getInterfaceDescriptor());
        remote()->transact(ON_BUFFER_ATTACHED, data, &reply, IBinder::FLAG_ONEWAY);
    }

    virtual bool needsAttachNotify() {
        bool result;
        Parcel data, reply;
        data.writeInterfaceToken(IProducerListener::getInterfaceDescriptor());
        status_t err = remote()->transact(NEEDS_ATTACH_NOTIFY, data, &reply);
        if (err != NO_ERROR) {
            ALOGE("IProducerListener: binder call \'needsAttachNotify\' failed");
            return true;
        }
        err = reply.readBool(&result);
        if (err != NO_ERROR) {
            ALOGE("IProducerListener: malformed binder reply");
            return true;
        }
        return result;
    }
#endif
>>>>>>> 8cb58819
};

// Out-of-line virtual method definition to trigger vtable emission in this
// translation unit (see clang warning -Wweak-vtables)
BpProducerListener::~BpProducerListener() {}

class HpProducerListener : public HpInterface<
        BpProducerListener,
        hardware::graphics::bufferqueue::V1_0::utils::H2BProducerListener,
        hardware::graphics::bufferqueue::V2_0::utils::H2BProducerListener> {
public:
    explicit HpProducerListener(const sp<IBinder>& base) : PBase{base} {}

    virtual void onBufferReleased() override {
        mBase->onBufferReleased();
    }

    virtual bool needsReleaseNotify() override {
        return mBase->needsReleaseNotify();
    }

    virtual void onBuffersDiscarded(const std::vector<int32_t>& discardedSlots) override {
        return mBase->onBuffersDiscarded(discardedSlots);
    }

    virtual void onBufferDetached(int slot) {
        mBase->onBufferDetached(slot);
    }
};

IMPLEMENT_HYBRID_META_INTERFACE(ProducerListener,
        "android.gui.IProducerListener")

status_t BnProducerListener::onTransact(uint32_t code, const Parcel& data,
        Parcel* reply, uint32_t flags) {
    switch (code) {
        case ON_BUFFER_RELEASED:
            CHECK_INTERFACE(IProducerListener, data, reply);
            onBufferReleased();
            return NO_ERROR;
        case NEEDS_RELEASE_NOTIFY:
            CHECK_INTERFACE(IProducerListener, data, reply);
            reply->writeBool(needsReleaseNotify());
            return NO_ERROR;
        case ON_BUFFERS_DISCARDED: {
            CHECK_INTERFACE(IProducerListener, data, reply);
            std::vector<int32_t> discardedSlots;
            status_t result = data.readInt32Vector(&discardedSlots);
            if (result != NO_ERROR) {
                ALOGE("ON_BUFFERS_DISCARDED failed to read discardedSlots: %d", result);
                return result;
            }
            onBuffersDiscarded(discardedSlots);
            return NO_ERROR;
        }
<<<<<<< HEAD
        case ON_BUFFER_DETACHED:
            int slot = 0;
            CHECK_INTERFACE(IProducerListener, data, reply);
            data.readInt32(&slot);
            onBufferDetached(slot);
            return NO_ERROR;
=======
#if COM_ANDROID_GRAPHICS_LIBGUI_FLAGS(BQ_CONSUMER_ATTACH_CALLBACK)
        case ON_BUFFER_DETACHED: {
            CHECK_INTERFACE(IProducerListener, data, reply);
            int slot;
            status_t result = data.readInt32(&slot);
            if (result != NO_ERROR) {
                ALOGE("ON_BUFFER_DETACHED failed to read slot: %d", result);
                return result;
            }
            onBufferDetached(slot);
            return NO_ERROR;
        }
        case ON_BUFFER_ATTACHED:
            CHECK_INTERFACE(IProducerListener, data, reply);
            onBufferAttached();
            return NO_ERROR;
        case NEEDS_ATTACH_NOTIFY:
            CHECK_INTERFACE(IProducerListener, data, reply);
            reply->writeBool(needsAttachNotify());
            return NO_ERROR;
#endif
>>>>>>> 8cb58819
    }
    return BBinder::onTransact(code, data, reply, flags);
}

StubProducerListener::~StubProducerListener() = default;

bool BnProducerListener::needsReleaseNotify() {
    return true;
}

void BnProducerListener::onBuffersDiscarded(const std::vector<int32_t>& /*discardedSlots*/) {
}

<<<<<<< HEAD
void BnProducerListener::onBufferDetached(int slot) {
    ALOGE("BnProducerListener::onBufferDetached slot: %d",slot);
}
=======
#if COM_ANDROID_GRAPHICS_LIBGUI_FLAGS(BQ_CONSUMER_ATTACH_CALLBACK)
bool BnProducerListener::needsAttachNotify() {
    return true;
}
#endif

>>>>>>> 8cb58819
} // namespace android<|MERGE_RESOLUTION|>--- conflicted
+++ resolved
@@ -26,11 +26,8 @@
     NEEDS_RELEASE_NOTIFY,
     ON_BUFFERS_DISCARDED,
     ON_BUFFER_DETACHED,
-<<<<<<< HEAD
-=======
     ON_BUFFER_ATTACHED,
     NEEDS_ATTACH_NOTIFY,
->>>>>>> 8cb58819
 };
 
 class BpProducerListener : public BpInterface<IProducerListener>
@@ -71,18 +68,13 @@
         remote()->transact(ON_BUFFERS_DISCARDED, data, &reply, IBinder::FLAG_ONEWAY);
     }
 
-<<<<<<< HEAD
-=======
 #if COM_ANDROID_GRAPHICS_LIBGUI_FLAGS(BQ_CONSUMER_ATTACH_CALLBACK)
->>>>>>> 8cb58819
     virtual void onBufferDetached(int slot) {
         Parcel data, reply;
         data.writeInterfaceToken(IProducerListener::getInterfaceDescriptor());
         data.writeInt32(slot);
         remote()->transact(ON_BUFFER_DETACHED, data, &reply, IBinder::FLAG_ONEWAY);
     }
-<<<<<<< HEAD
-=======
 
     virtual void onBufferAttached() {
         Parcel data, reply;
@@ -107,7 +99,6 @@
         return result;
     }
 #endif
->>>>>>> 8cb58819
 };
 
 // Out-of-line virtual method definition to trigger vtable emission in this
@@ -163,14 +154,6 @@
             onBuffersDiscarded(discardedSlots);
             return NO_ERROR;
         }
-<<<<<<< HEAD
-        case ON_BUFFER_DETACHED:
-            int slot = 0;
-            CHECK_INTERFACE(IProducerListener, data, reply);
-            data.readInt32(&slot);
-            onBufferDetached(slot);
-            return NO_ERROR;
-=======
 #if COM_ANDROID_GRAPHICS_LIBGUI_FLAGS(BQ_CONSUMER_ATTACH_CALLBACK)
         case ON_BUFFER_DETACHED: {
             CHECK_INTERFACE(IProducerListener, data, reply);
@@ -192,7 +175,6 @@
             reply->writeBool(needsAttachNotify());
             return NO_ERROR;
 #endif
->>>>>>> 8cb58819
     }
     return BBinder::onTransact(code, data, reply, flags);
 }
@@ -206,16 +188,13 @@
 void BnProducerListener::onBuffersDiscarded(const std::vector<int32_t>& /*discardedSlots*/) {
 }
 
-<<<<<<< HEAD
 void BnProducerListener::onBufferDetached(int slot) {
     ALOGE("BnProducerListener::onBufferDetached slot: %d",slot);
 }
-=======
 #if COM_ANDROID_GRAPHICS_LIBGUI_FLAGS(BQ_CONSUMER_ATTACH_CALLBACK)
 bool BnProducerListener::needsAttachNotify() {
     return true;
 }
 #endif
 
->>>>>>> 8cb58819
 } // namespace android