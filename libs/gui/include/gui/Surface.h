/*
 * Copyright (C) 2010 The Android Open Source Project
 *
 * Licensed under the Apache License, Version 2.0 (the "License");
 * you may not use this file except in compliance with the License.
 * You may obtain a copy of the License at
 *
 *      http://www.apache.org/licenses/LICENSE-2.0
 *
 * Unless required by applicable law or agreed to in writing, software
 * distributed under the License is distributed on an "AS IS" BASIS,
 * WITHOUT WARRANTIES OR CONDITIONS OF ANY KIND, either express or implied.
 * See the License for the specific language governing permissions and
 * limitations under the License.
 */

#ifndef ANDROID_GUI_SURFACE_H
#define ANDROID_GUI_SURFACE_H

#include <android/gui/FrameTimelineInfo.h>
#include <com_android_graphics_libgui_flags.h>
#include <gui/BufferQueueDefs.h>
#include <gui/HdrMetadata.h>
#include <gui/IGraphicBufferProducer.h>
#include <gui/IProducerListener.h>
#include <system/window.h>
#include <ui/ANativeObjectBase.h>
#include <ui/GraphicTypes.h>
#include <ui/Region.h>
#include <utils/Condition.h>
#include <utils/Mutex.h>
#include <utils/RefBase.h>

#include <shared_mutex>
#include <unordered_set>

namespace android {

class GraphicBuffer;

namespace gui {
class ISurfaceComposer;
} // namespace gui

class ISurfaceComposer;

using gui::FrameTimelineInfo;

/* This is the same as ProducerListener except that onBuffersDiscarded is
 * called with a vector of graphic buffers instead of buffer slots.
 */
class SurfaceListener : public virtual RefBase
{
public:
    SurfaceListener() = default;
    virtual ~SurfaceListener() = default;

    virtual void onBufferReleased() = 0;
    virtual bool needsReleaseNotify() = 0;

    virtual void onBuffersDiscarded(const std::vector<sp<GraphicBuffer>>& buffers) = 0;
<<<<<<< HEAD

    virtual void onBufferDetached(int /**slot**/) {
        //default do nothing
    }

=======
    virtual void onBufferDetached(int slot) = 0;
#if COM_ANDROID_GRAPHICS_LIBGUI_FLAGS(BQ_CONSUMER_ATTACH_CALLBACK)
    virtual void onBufferAttached() {}
    virtual bool needsAttachNotify() { return false; }
#endif

#if COM_ANDROID_GRAPHICS_LIBGUI_FLAGS(WB_PLATFORM_API_IMPROVEMENTS)
    // Called if this Surface is connected to a remote implementation and it
    // dies or becomes unavailable.
    virtual void onRemoteDied() {}

    // Clients will overwrite this if they want to receive a notification
    // via onRemoteDied. This should return a constant value.
    virtual bool needsDeathNotify() { return false; }
#endif // COM_ANDROID_GRAPHICS_LIBGUI_FLAGS(WB_PLATFORM_API_IMPROVEMENTS)
>>>>>>> 8cb58819
};

class StubSurfaceListener : public SurfaceListener {
public:
    virtual ~StubSurfaceListener() {}
    virtual void onBufferReleased() override {}
    virtual bool needsReleaseNotify() { return false; }
    virtual void onBuffersDiscarded(const std::vector<sp<GraphicBuffer>>& /*buffers*/) override {}
    virtual void onBufferDetached(int /*slot*/) override {}
};

#if COM_ANDROID_GRAPHICS_LIBGUI_FLAGS(WB_PLATFORM_API_IMPROVEMENTS)
// Contains additional data from the queueBuffer operation.
struct SurfaceQueueBufferOutput {
    // True if this queueBuffer caused a buffer to be replaced in the queue
    // (and therefore not will not be acquired)
    bool bufferReplaced = false;
};
#endif // COM_ANDROID_GRAPHICS_LIBGUI_FLAGS(WB_PLATFORM_API_IMPROVEMENTS)

/*
 * An implementation of ANativeWindow that feeds graphics buffers into a
 * BufferQueue.
 *
 * This is typically used by programs that want to render frames through
 * some means (maybe OpenGL, a software renderer, or a hardware decoder)
 * and have the frames they create forwarded to SurfaceFlinger for
 * compositing.  For example, a video decoder could render a frame and call
 * eglSwapBuffers(), which invokes ANativeWindow callbacks defined by
 * Surface.  Surface then forwards the buffers through Binder IPC
 * to the BufferQueue's producer interface, providing the new frame to a
 * consumer such as GLConsumer.
 */
class Surface
    : public ANativeObjectBase<ANativeWindow, Surface, RefBase>
{
public:
    /*
     * creates a Surface from the given IGraphicBufferProducer (which concrete
     * implementation is a BufferQueue).
     *
     * Surface is mainly state-less while it's disconnected, it can be
     * viewed as a glorified IGraphicBufferProducer holder. It's therefore
     * safe to create other Surfaces from the same IGraphicBufferProducer.
     *
     * However, once a Surface is connected, it'll prevent other Surfaces
     * referring to the same IGraphicBufferProducer to become connected and
     * therefore prevent them to be used as actual producers of buffers.
     *
     * the controlledByApp flag indicates that this Surface (producer) is
     * controlled by the application. This flag is used at connect time.
     *
     * Pass in the SurfaceControlHandle to store a weak reference to the layer
     * that the Surface was created from. This handle can be used to create a
     * child surface without using the IGBP to identify the layer. This is used
     * for surfaces created by the BlastBufferQueue whose IGBP is created on the
     * client and cannot be verified in SF.
     */
    explicit Surface(const sp<IGraphicBufferProducer>& bufferProducer, bool controlledByApp = false,
                     const sp<IBinder>& surfaceControlHandle = nullptr);

    /* getIGraphicBufferProducer() returns the IGraphicBufferProducer this
     * Surface was created with. Usually it's an error to use the
     * IGraphicBufferProducer while the Surface is connected.
     */
    sp<IGraphicBufferProducer> getIGraphicBufferProducer() const;

    sp<IBinder> getSurfaceControlHandle() const;

    /* convenience function to check that the given surface is non NULL as
     * well as its IGraphicBufferProducer */
    static bool isValid(const sp<Surface>& surface) {
        return surface != nullptr && surface->getIGraphicBufferProducer() != nullptr;
    }

    static sp<IGraphicBufferProducer> getIGraphicBufferProducer(ANativeWindow* window) {
        int val;
        if (window->query(window, NATIVE_WINDOW_CONCRETE_TYPE, &val) >= 0 &&
            val == NATIVE_WINDOW_SURFACE) {
            return ((Surface*) window)->mGraphicBufferProducer;
        }
        return nullptr;
    }

    static sp<IBinder> getSurfaceControlHandle(ANativeWindow* window) {
        int val;
        if (window->query(window, NATIVE_WINDOW_CONCRETE_TYPE, &val) >= 0 &&
            val == NATIVE_WINDOW_SURFACE) {
            return ((Surface*) window)->mSurfaceControlHandle;
        }
        return nullptr;
    }

    /* Attaches a sideband buffer stream to the Surface's IGraphicBufferProducer.
     *
     * A sideband stream is a device-specific mechanism for passing buffers
     * from the producer to the consumer without using dequeueBuffer/
     * queueBuffer. If a sideband stream is present, the consumer can choose
     * whether to acquire buffers from the sideband stream or from the queued
     * buffers.
     *
     * Passing NULL or a different stream handle will detach the previous
     * handle if any.
     */
    void setSidebandStream(const sp<NativeHandle>& stream);

    /* Allocates buffers based on the current dimensions/format.
     *
     * This function will allocate up to the maximum number of buffers
     * permitted by the current BufferQueue configuration. It will use the
     * default format and dimensions. This is most useful to avoid an allocation
     * delay during dequeueBuffer. If there are already the maximum number of
     * buffers allocated, this function has no effect.
     */
    virtual void allocateBuffers();

#if COM_ANDROID_GRAPHICS_LIBGUI_FLAGS(WB_PLATFORM_API_IMPROVEMENTS)
    // See IGraphicBufferProducer::allowAllocation
    status_t allowAllocation(bool allowAllocation);
#endif // COM_ANDROID_GRAPHICS_LIBGUI_FLAGS(WB_PLATFORM_API_IMPROVEMENTS)

    /* Sets the generation number on the IGraphicBufferProducer and updates the
     * generation number on any buffers attached to the Surface after this call.
     * See IGBP::setGenerationNumber for more information. */
    status_t setGenerationNumber(uint32_t generationNumber);

    // See IGraphicBufferProducer::getConsumerName
    String8 getConsumerName() const;

    // See IGraphicBufferProducer::getNextFrameNumber
    uint64_t getNextFrameNumber() const;

    /* Set the scaling mode to be used with a Surface.
     * See NATIVE_WINDOW_SET_SCALING_MODE and its parameters
     * in <system/window.h>. */
    int setScalingMode(int mode);

    virtual int setBuffersTimestamp(int64_t timestamp);
    virtual int setBuffersDataSpace(ui::Dataspace dataSpace);
    virtual int setCrop(Rect const* rect);
    virtual int setBuffersTransform(uint32_t transform);
    virtual int setBuffersStickyTransform(uint32_t transform);
    virtual int setBuffersFormat(PixelFormat format);
    virtual int setUsage(uint64_t reqUsage);

    // See IGraphicBufferProducer::setDequeueTimeout
    status_t setDequeueTimeout(nsecs_t timeout);

    /*
     * Wait for frame number to increase past lastFrame for at most
     * timeoutNs. Useful for one thread to wait for another unknown
     * thread to queue a buffer.
     */
    bool waitForNextFrame(uint64_t lastFrame, nsecs_t timeout);

    // See IGraphicBufferProducer::getLastQueuedBuffer
    // See GLConsumer::getTransformMatrix for outTransformMatrix format
    status_t getLastQueuedBuffer(sp<GraphicBuffer>* outBuffer,
            sp<Fence>* outFence, float outTransformMatrix[16]);

    status_t getDisplayRefreshCycleDuration(nsecs_t* outRefreshDuration);

    /* Enables or disables frame timestamp tracking. It is disabled by default
     * to avoid overhead during queue and dequeue for applications that don't
     * need the feature. If disabled, calls to getFrameTimestamps will fail.
     */
    void enableFrameTimestamps(bool enable);

    status_t getCompositorTiming(
            nsecs_t* compositeDeadline, nsecs_t* compositeInterval,
            nsecs_t* compositeToPresentLatency);

    // See IGraphicBufferProducer::getFrameTimestamps
    status_t getFrameTimestamps(uint64_t frameNumber,
            nsecs_t* outRequestedPresentTime, nsecs_t* outAcquireTime,
            nsecs_t* outLatchTime, nsecs_t* outFirstRefreshStartTime,
            nsecs_t* outLastRefreshStartTime, nsecs_t* outGlCompositionDoneTime,
            nsecs_t* outDisplayPresentTime, nsecs_t* outDequeueReadyTime,
            nsecs_t* outReleaseTime);

    status_t getWideColorSupport(bool* supported) __attribute__((__deprecated__));
    status_t getHdrSupport(bool* supported) __attribute__((__deprecated__));

    status_t getUniqueId(uint64_t* outId) const;
    status_t getConsumerUsage(uint64_t* outUsage) const;

    virtual status_t setFrameRate(float frameRate, int8_t compatibility,
                                  int8_t changeFrameRateStrategy);
    virtual status_t setFrameTimelineInfo(uint64_t frameNumber, const FrameTimelineInfo& info);

#if COM_ANDROID_GRAPHICS_LIBGUI_FLAGS(BQ_EXTENDEDALLOCATE)
    /**
     * Set additional options to be passed when allocating a buffer. Only valid if IAllocator-V2
     * or newer is available, otherwise will return INVALID_OPERATION. Only allowed to be called
     * after connect and options are cleared when disconnect happens. Returns NO_INIT if not
     * connected
     */
    status_t setAdditionalOptions(const std::vector<gui::AdditionalOptions>& options);
#endif

protected:
    virtual ~Surface();

    // Virtual for testing.
    virtual sp<ISurfaceComposer> composerService() const;
    virtual sp<gui::ISurfaceComposer> composerServiceAIDL() const;
    virtual nsecs_t now() const;

private:
    // can't be copied
    Surface& operator = (const Surface& rhs);
    Surface(const Surface& rhs);

    // ANativeWindow hooks
    static int hook_cancelBuffer(ANativeWindow* window,
            ANativeWindowBuffer* buffer, int fenceFd);
    static int hook_dequeueBuffer(ANativeWindow* window,
            ANativeWindowBuffer** buffer, int* fenceFd);
    static int hook_perform(ANativeWindow* window, int operation, ...);
    static int hook_query(const ANativeWindow* window, int what, int* value);
    static int hook_queueBuffer(ANativeWindow* window,
            ANativeWindowBuffer* buffer, int fenceFd);
    static int hook_setSwapInterval(ANativeWindow* window, int interval);

    static int cancelBufferInternal(ANativeWindow* window, ANativeWindowBuffer* buffer,
                                    int fenceFd);
    static int dequeueBufferInternal(ANativeWindow* window, ANativeWindowBuffer** buffer,
                                     int* fenceFd);
    static int performInternal(ANativeWindow* window, int operation, va_list args);
    static int queueBufferInternal(ANativeWindow* window, ANativeWindowBuffer* buffer, int fenceFd);
    static int queryInternal(const ANativeWindow* window, int what, int* value);

    static int hook_cancelBuffer_DEPRECATED(ANativeWindow* window,
            ANativeWindowBuffer* buffer);
    static int hook_dequeueBuffer_DEPRECATED(ANativeWindow* window,
            ANativeWindowBuffer** buffer);
    static int hook_lockBuffer_DEPRECATED(ANativeWindow* window,
            ANativeWindowBuffer* buffer);
    static int hook_queueBuffer_DEPRECATED(ANativeWindow* window,
            ANativeWindowBuffer* buffer);

    int dispatchConnect(va_list args);
    int dispatchDisconnect(va_list args);
    int dispatchSetBufferCount(va_list args);
    int dispatchSetBuffersGeometry(va_list args);
    int dispatchSetBuffersDimensions(va_list args);
    int dispatchSetBuffersUserDimensions(va_list args);
    int dispatchSetBuffersFormat(va_list args);
    int dispatchSetScalingMode(va_list args);
    int dispatchSetBuffersTransform(va_list args);
    int dispatchSetBuffersStickyTransform(va_list args);
    int dispatchSetBuffersTimestamp(va_list args);
    int dispatchSetCrop(va_list args);
    int dispatchSetUsage(va_list args);
    int dispatchSetUsage64(va_list args);
    int dispatchLock(va_list args);
    int dispatchUnlockAndPost(va_list args);
    int dispatchSetSidebandStream(va_list args);
    int dispatchSetBuffersDataSpace(va_list args);
    int dispatchSetBuffersSmpte2086Metadata(va_list args);
    int dispatchSetBuffersCta8613Metadata(va_list args);
    int dispatchSetBuffersHdr10PlusMetadata(va_list args);
    int dispatchSetSurfaceDamage(va_list args);
    int dispatchSetSharedBufferMode(va_list args);
    int dispatchSetAutoRefresh(va_list args);
    int dispatchGetDisplayRefreshCycleDuration(va_list args);
    int dispatchGetNextFrameId(va_list args);
    int dispatchEnableFrameTimestamps(va_list args);
    int dispatchGetCompositorTiming(va_list args);
    int dispatchGetFrameTimestamps(va_list args);
    int dispatchGetWideColorSupport(va_list args);
    int dispatchGetHdrSupport(va_list args);
    int dispatchGetConsumerUsage64(va_list args);
    int dispatchSetAutoPrerotation(va_list args);
    int dispatchGetLastDequeueStartTime(va_list args);
    int dispatchSetDequeueTimeout(va_list args);
    int dispatchGetLastDequeueDuration(va_list args);
    int dispatchGetLastQueueDuration(va_list args);
    int dispatchSetFrameRate(va_list args);
    int dispatchAddCancelInterceptor(va_list args);
    int dispatchAddDequeueInterceptor(va_list args);
    int dispatchAddPerformInterceptor(va_list args);
    int dispatchAddQueueInterceptor(va_list args);
    int dispatchAddQueryInterceptor(va_list args);
    int dispatchGetLastQueuedBuffer(va_list args);
    int dispatchGetLastQueuedBuffer2(va_list args);
    int dispatchSetFrameTimelineInfo(va_list args);
    int dispatchSetAdditionalOptions(va_list args);

    std::mutex mNameMutex;
    std::string mName;
    const char* getDebugName();

protected:
    virtual int dequeueBuffer(ANativeWindowBuffer** buffer, int* fenceFd);
    virtual int cancelBuffer(ANativeWindowBuffer* buffer, int fenceFd);
#if COM_ANDROID_GRAPHICS_LIBGUI_FLAGS(WB_PLATFORM_API_IMPROVEMENTS)
    virtual int queueBuffer(ANativeWindowBuffer* buffer, int fenceFd,
                            SurfaceQueueBufferOutput* surfaceOutput = nullptr);
#else
    virtual int queueBuffer(ANativeWindowBuffer* buffer, int fenceFd);
#endif // COM_ANDROID_GRAPHICS_LIBGUI_FLAGS(WB_PLATFORM_API_IMPROVEMENTS)
    virtual int perform(int operation, va_list args);
    virtual int setSwapInterval(int interval);

    virtual int lockBuffer_DEPRECATED(ANativeWindowBuffer* buffer);

    virtual int connect(int api);
    virtual int setBufferCount(int bufferCount);
    virtual int setBuffersUserDimensions(uint32_t width, uint32_t height);
    virtual int setBuffersSmpte2086Metadata(const android_smpte2086_metadata* metadata);
    virtual int setBuffersCta8613Metadata(const android_cta861_3_metadata* metadata);
    virtual int setBuffersHdr10PlusMetadata(const size_t size, const uint8_t* metadata);
    virtual void setSurfaceDamage(android_native_rect_t* rects, size_t numRects);

public:
    virtual int disconnect(int api,
            IGraphicBufferProducer::DisconnectMode mode =
                    IGraphicBufferProducer::DisconnectMode::Api);

    virtual int setMaxDequeuedBufferCount(int maxDequeuedBuffers);
    virtual int setAsyncMode(bool async);
    virtual int setSharedBufferMode(bool sharedBufferMode);
    virtual int setAutoRefresh(bool autoRefresh);
    virtual int setAutoPrerotation(bool autoPrerotation);
    virtual int setBuffersDimensions(uint32_t width, uint32_t height);
    virtual int lock(ANativeWindow_Buffer* outBuffer, ARect* inOutDirtyBounds);
    virtual int unlockAndPost();
    virtual int query(int what, int* value) const;

    // When reportBufferRemoval is true, clients must call getAndFlushRemovedBuffers to fetch
    // GraphicBuffers removed from this surface after a dequeueBuffer, detachNextBuffer or
    // attachBuffer call. This allows clients with their own buffer caches to free up buffers no
    // longer in use by this surface.
<<<<<<< HEAD
    virtual int connect(
            int api, const sp<IProducerListener>& listener,
            bool reportBufferRemoval);
    virtual int detachNextBuffer(sp<GraphicBuffer>* outBuffer,
            sp<Fence>* outFence);
    // MIUI ADD
    virtual void releaseSlot(int slot);
=======
    virtual int connect(int api, const sp<SurfaceListener>& listener,
                        bool reportBufferRemoval = false);
    virtual int detachNextBuffer(sp<GraphicBuffer>* outBuffer, sp<Fence>* outFence);
>>>>>>> 8cb58819
    virtual int attachBuffer(ANativeWindowBuffer*);

    virtual void destroy();

    // When client connects to Surface with reportBufferRemoval set to true, any buffers removed
    // from this Surface will be collected and returned here. Once this method returns, these
    // buffers will no longer be referenced by this Surface unless they are attached to this
    // Surface later. The list of removed buffers will only be stored until the next dequeueBuffer,
    // detachNextBuffer, or attachBuffer call.
    status_t getAndFlushRemovedBuffers(std::vector<sp<GraphicBuffer>>* out);

    ui::Dataspace getBuffersDataSpace();

    static status_t attachAndQueueBufferWithDataspace(Surface* surface, sp<GraphicBuffer> buffer,
                                                      ui::Dataspace dataspace);

#if COM_ANDROID_GRAPHICS_LIBGUI_FLAGS(WB_PLATFORM_API_IMPROVEMENTS)
    // Dequeues a buffer and its outFence, which must be signalled before the buffer can be used.
    status_t dequeueBuffer(sp<GraphicBuffer>* buffer, sp<Fence>* outFence);

    // Queues a buffer, with an optional fd fence that captures pending work on the buffer. This
    // buffer must have been returned by dequeueBuffer or associated with this Surface via an
    // attachBuffer operation.
    status_t queueBuffer(const sp<GraphicBuffer>& buffer, const sp<Fence>& fd = Fence::NO_FENCE,
                         SurfaceQueueBufferOutput* output = nullptr);

    // Detaches this buffer, dissociating it from this Surface. This buffer must have been returned
    // by queueBuffer or associated with this Surface via an attachBuffer operation.
    status_t detachBuffer(const sp<GraphicBuffer>& buffer);
#endif // COM_ANDROID_GRAPHICS_LIBGUI_FLAGS(WB_PLATFORM_API_IMPROVEMENTS)

    // Batch version of dequeueBuffer, cancelBuffer and queueBuffer
    // Note that these batched operations are not supported when shared buffer mode is being used.
    struct BatchBuffer {
        ANativeWindowBuffer* buffer = nullptr;
        int fenceFd = -1;
    };
    virtual int dequeueBuffers(std::vector<BatchBuffer>* buffers);
    virtual int cancelBuffers(const std::vector<BatchBuffer>& buffers);

    struct BatchQueuedBuffer {
        ANativeWindowBuffer* buffer = nullptr;
        int fenceFd = -1;
        nsecs_t timestamp = NATIVE_WINDOW_TIMESTAMP_AUTO;
    };
#if COM_ANDROID_GRAPHICS_LIBGUI_FLAGS(WB_PLATFORM_API_IMPROVEMENTS)
    virtual int queueBuffers(const std::vector<BatchQueuedBuffer>& buffers,
                             std::vector<SurfaceQueueBufferOutput>* queueBufferOutputs = nullptr);
#else
    virtual int queueBuffers(
            const std::vector<BatchQueuedBuffer>& buffers);
#endif // COM_ANDROID_GRAPHICS_LIBGUI_FLAGS(WB_PLATFORM_API_IMPROVEMENTS)

protected:
    enum { NUM_BUFFER_SLOTS = BufferQueueDefs::NUM_BUFFER_SLOTS };
    enum { DEFAULT_FORMAT = PIXEL_FORMAT_RGBA_8888 };

    class ProducerListenerProxy : public BnProducerListener {
    public:
        ProducerListenerProxy(wp<Surface> parent, sp<SurfaceListener> listener)
               : mParent(parent), mSurfaceListener(listener) {}
        virtual ~ProducerListenerProxy() {}

        virtual void onBufferReleased() {
            mSurfaceListener->onBufferReleased();
        }

        virtual bool needsReleaseNotify() {
            return mSurfaceListener->needsReleaseNotify();
        }

        virtual void onBufferDetached(int slot) { mSurfaceListener->onBufferDetached(slot); }

        virtual void onBuffersDiscarded(const std::vector<int32_t>& slots);
<<<<<<< HEAD

        virtual void onBufferDetached(int slot) {
            mSurfaceListener->onBufferDetached(slot);
        }

=======
#if COM_ANDROID_GRAPHICS_LIBGUI_FLAGS(BQ_CONSUMER_ATTACH_CALLBACK)
        virtual void onBufferAttached() {
            mSurfaceListener->onBufferAttached();
        }

        virtual bool needsAttachNotify() {
            return mSurfaceListener->needsAttachNotify();
        }
#endif
>>>>>>> 8cb58819
    private:
        wp<Surface> mParent;
        sp<SurfaceListener> mSurfaceListener;
    };

#if COM_ANDROID_GRAPHICS_LIBGUI_FLAGS(WB_PLATFORM_API_IMPROVEMENTS)
    class ProducerDeathListenerProxy : public IBinder::DeathRecipient {
    public:
        ProducerDeathListenerProxy(wp<SurfaceListener> surfaceListener);
        ProducerDeathListenerProxy(ProducerDeathListenerProxy&) = delete;

        // IBinder::DeathRecipient
        virtual void binderDied(const wp<IBinder>&) override;

    private:
        wp<SurfaceListener> mSurfaceListener;
    };
    friend class ProducerDeathListenerProxy;
#endif // COM_ANDROID_GRAPHICS_LIBGUI_FLAGS(WB_PLATFORM_API_IMPROVEMENTS)

    void querySupportedTimestampsLocked() const;

    void freeAllBuffers();
    int getSlotFromBufferLocked(android_native_buffer_t* buffer) const;

    void getDequeueBufferInputLocked(IGraphicBufferProducer::DequeueBufferInput* dequeueInput);

    void getQueueBufferInputLocked(android_native_buffer_t* buffer, int fenceFd, nsecs_t timestamp,
            IGraphicBufferProducer::QueueBufferInput* out);

    // For easing in adoption of gralloc4 metadata by vendor components, as well as for supporting
    // the public ANativeWindow api, allow setting relevant metadata when queueing a buffer through
    // a native window
    void applyGrallocMetadataLocked(
            android_native_buffer_t* buffer,
            const IGraphicBufferProducer::QueueBufferInput& queueBufferInput);

    void onBufferQueuedLocked(int slot, sp<Fence> fence,
            const IGraphicBufferProducer::QueueBufferOutput& output);

    struct BufferSlot {
        sp<GraphicBuffer> buffer;
        Region dirtyRegion;
    };

    // mSurfaceTexture is the interface to the surface texture server. All
    // operations on the surface texture client ultimately translate into
    // interactions with the server using this interface.
    // TODO: rename to mBufferProducer
    sp<IGraphicBufferProducer> mGraphicBufferProducer;

#if COM_ANDROID_GRAPHICS_LIBGUI_FLAGS(WB_PLATFORM_API_IMPROVEMENTS)
    // mSurfaceDeathListener gets registered as mGraphicBufferProducer's
    // DeathRecipient when SurfaceListener::needsDeathNotify returns true and
    // gets notified when it dies.
    sp<ProducerDeathListenerProxy> mSurfaceDeathListener;
#endif // COM_ANDROID_GRAPHICS_LIBGUI_FLAGS(WB_PLATFORM_API_IMPROVEMENTS)

    // mSlots stores the buffers that have been allocated for each buffer slot.
    // It is initialized to null pointers, and gets filled in with the result of
    // IGraphicBufferProducer::requestBuffer when the client dequeues a buffer from a
    // slot that has not yet been used. The buffer allocated to a slot will also
    // be replaced if the requested buffer usage or geometry differs from that
    // of the buffer allocated to a slot.
    BufferSlot mSlots[NUM_BUFFER_SLOTS];

    // mReqWidth is the buffer width that will be requested at the next dequeue
    // operation. It is initialized to 1.
    uint32_t mReqWidth;

    // mReqHeight is the buffer height that will be requested at the next
    // dequeue operation. It is initialized to 1.
    uint32_t mReqHeight;

    // mReqFormat is the buffer pixel format that will be requested at the next
    // dequeue operation. It is initialized to PIXEL_FORMAT_RGBA_8888.
    PixelFormat mReqFormat;

    // mReqUsage is the set of buffer usage flags that will be requested
    // at the next dequeue operation. It is initialized to 0.
    uint64_t mReqUsage;

    // mTimestamp is the timestamp that will be used for the next buffer queue
    // operation. It defaults to NATIVE_WINDOW_TIMESTAMP_AUTO, which means that
    // a timestamp is auto-generated when queueBuffer is called.
    int64_t mTimestamp;

    // mDataSpace is the buffer dataSpace that will be used for the next buffer
    // queue operation. It defaults to Dataspace::UNKNOWN, which
    // means that the buffer contains some type of color data.
    ui::Dataspace mDataSpace;

    // mHdrMetadata is the HDR metadata that will be used for the next buffer
    // queue operation.  There is no HDR metadata by default.
    HdrMetadata mHdrMetadata;

    // mHdrMetadataIsSet is a bitfield to track which HDR metadata has been set.
    // Prevent Surface from resetting HDR metadata that was set on a bufer when
    // HDR metadata is not set on this Surface.
    uint32_t mHdrMetadataIsSet{0};

    // mCrop is the crop rectangle that will be used for the next buffer
    // that gets queued. It is set by calling setCrop.
    Rect mCrop;

    // mScalingMode is the scaling mode that will be used for the next
    // buffers that get queued. It is set by calling setScalingMode.
    int mScalingMode;

    // mTransform is the transform identifier that will be used for the next
    // buffer that gets queued. It is set by calling setTransform.
    uint32_t mTransform;

    // mStickyTransform is a transform that is applied on top of mTransform
    // in each buffer that is queued.  This is typically used to force the
    // compositor to apply a transform, and will prevent the transform hint
    // from being set by the compositor.
    uint32_t mStickyTransform;

    // mDefaultWidth is default width of the buffers, regardless of the
    // native_window_set_buffers_dimensions call.
    uint32_t mDefaultWidth;

    // mDefaultHeight is default height of the buffers, regardless of the
    // native_window_set_buffers_dimensions call.
    uint32_t mDefaultHeight;

    // mUserWidth, if non-zero, is an application-specified override
    // of mDefaultWidth.  This is lower priority than the width set by
    // native_window_set_buffers_dimensions.
    uint32_t mUserWidth;

    // mUserHeight, if non-zero, is an application-specified override
    // of mDefaultHeight.  This is lower priority than the height set
    // by native_window_set_buffers_dimensions.
    uint32_t mUserHeight;

    // mTransformHint is the transform probably applied to buffers of this
    // window. this is only a hint, actual transform may differ.
    uint32_t mTransformHint;
    virtual uint32_t getTransformHint() const { return mTransformHint; }
    bool transformToDisplayInverse() const;

    // mProducerControlledByApp whether this buffer producer is controlled
    // by the application
    bool mProducerControlledByApp;

    // mSwapIntervalZero set if we should drop buffers at queue() time to
    // achieve an asynchronous swap interval
    bool mSwapIntervalZero;

    // mConsumerRunningBehind whether the consumer is running more than
    // one buffer behind the producer.
    mutable bool mConsumerRunningBehind;

    // mMutex is the mutex used to prevent concurrent access to the member
    // variables of Surface objects. It must be locked whenever the
    // member variables are accessed.
    mutable Mutex mMutex;

    // mInterceptorMutex is the mutex guarding interceptors.
    mutable std::shared_mutex mInterceptorMutex;

    ANativeWindow_cancelBufferInterceptor mCancelInterceptor = nullptr;
    void* mCancelInterceptorData = nullptr;
    ANativeWindow_dequeueBufferInterceptor mDequeueInterceptor = nullptr;
    void* mDequeueInterceptorData = nullptr;
    ANativeWindow_performInterceptor mPerformInterceptor = nullptr;
    void* mPerformInterceptorData = nullptr;
    ANativeWindow_queueBufferInterceptor mQueueInterceptor = nullptr;
    void* mQueueInterceptorData = nullptr;
    ANativeWindow_queryInterceptor mQueryInterceptor = nullptr;
    void* mQueryInterceptorData = nullptr;

    // must be used from the lock/unlock thread
    sp<GraphicBuffer>           mLockedBuffer;
    sp<GraphicBuffer>           mPostedBuffer;
    bool                        mConnectedToCpu;

    // When a CPU producer is attached, this reflects the region that the
    // producer wished to update as well as whether the Surface was able to copy
    // the previous buffer back to allow a partial update.
    //
    // When a non-CPU producer is attached, this reflects the surface damage
    // (the change since the previous frame) passed in by the producer.
    Region mDirtyRegion;

    // mBufferAge tracks the age of the contents of the most recently dequeued
    // buffer as the number of frames that have elapsed since it was last queued
    uint64_t mBufferAge;

    // Stores the current generation number. See setGenerationNumber and
    // IGraphicBufferProducer::setGenerationNumber for more information.
    uint32_t mGenerationNumber;

    // Caches the values that have been passed to the producer.
    bool mSharedBufferMode;
    bool mAutoRefresh;
    bool mAutoPrerotation;

    // If in shared buffer mode and auto refresh is enabled, store the shared
    // buffer slot and return it for all calls to queue/dequeue without going
    // over Binder.
    int mSharedBufferSlot;

    // This is true if the shared buffer has already been queued/canceled. It's
    // used to prevent a mismatch between the number of queue/dequeue calls.
    bool mSharedBufferHasBeenQueued;

    // These are used to satisfy the NATIVE_WINDOW_LAST_*_DURATION queries
    nsecs_t mLastDequeueDuration = 0;
    nsecs_t mLastQueueDuration = 0;

    // Stores the time right before we call IGBP::dequeueBuffer
    nsecs_t mLastDequeueStartTime = 0;

    Condition mQueueBufferCondition;

    uint64_t mNextFrameNumber = 1;
    uint64_t mLastFrameNumber = 0;

    // Mutable because ANativeWindow::query needs this class const.
    mutable bool mQueriedSupportedTimestamps;
    mutable bool mFrameTimestampsSupportsPresent;

    // A cached copy of the FrameEventHistory maintained by the consumer.
    bool mEnableFrameTimestamps = false;
    std::unique_ptr<ProducerFrameEventHistory> mFrameEventHistory;

    // Reference to the SurfaceFlinger layer that was used to create this
    // surface. This is only populated when the Surface is created from
    // a BlastBufferQueue.
    sp<IBinder> mSurfaceControlHandle;

    bool mReportRemovedBuffers = false;
    std::vector<sp<GraphicBuffer>> mRemovedBuffers;
    int mMaxBufferCount;

    sp<IProducerListener> mListenerProxy;

    // Get and flush the buffers of given slots, if the buffer in the slot
    // is currently dequeued then it won't be flushed and won't be returned
    // in outBuffers.
    status_t getAndFlushBuffersFromSlots(const std::vector<int32_t>& slots,
            std::vector<sp<GraphicBuffer>>* outBuffers);

    // Buffers that are successfully dequeued/attached and handed to clients
    std::unordered_set<int> mDequeuedSlots;
};

} // namespace android

#endif  // ANDROID_GUI_SURFACE_H<|MERGE_RESOLUTION|>--- conflicted
+++ resolved
@@ -59,13 +59,6 @@
     virtual bool needsReleaseNotify() = 0;
 
     virtual void onBuffersDiscarded(const std::vector<sp<GraphicBuffer>>& buffers) = 0;
-<<<<<<< HEAD
-
-    virtual void onBufferDetached(int /**slot**/) {
-        //default do nothing
-    }
-
-=======
     virtual void onBufferDetached(int slot) = 0;
 #if COM_ANDROID_GRAPHICS_LIBGUI_FLAGS(BQ_CONSUMER_ATTACH_CALLBACK)
     virtual void onBufferAttached() {}
@@ -81,7 +74,6 @@
     // via onRemoteDied. This should return a constant value.
     virtual bool needsDeathNotify() { return false; }
 #endif // COM_ANDROID_GRAPHICS_LIBGUI_FLAGS(WB_PLATFORM_API_IMPROVEMENTS)
->>>>>>> 8cb58819
 };
 
 class StubSurfaceListener : public SurfaceListener {
@@ -416,19 +408,11 @@
     // GraphicBuffers removed from this surface after a dequeueBuffer, detachNextBuffer or
     // attachBuffer call. This allows clients with their own buffer caches to free up buffers no
     // longer in use by this surface.
-<<<<<<< HEAD
-    virtual int connect(
-            int api, const sp<IProducerListener>& listener,
-            bool reportBufferRemoval);
-    virtual int detachNextBuffer(sp<GraphicBuffer>* outBuffer,
-            sp<Fence>* outFence);
-    // MIUI ADD
-    virtual void releaseSlot(int slot);
-=======
     virtual int connect(int api, const sp<SurfaceListener>& listener,
                         bool reportBufferRemoval = false);
     virtual int detachNextBuffer(sp<GraphicBuffer>* outBuffer, sp<Fence>* outFence);
->>>>>>> 8cb58819
+    // MIUI ADD
+    virtual void releaseSlot(int slot);
     virtual int attachBuffer(ANativeWindowBuffer*);
 
     virtual void destroy();
@@ -503,13 +487,6 @@
         virtual void onBufferDetached(int slot) { mSurfaceListener->onBufferDetached(slot); }
 
         virtual void onBuffersDiscarded(const std::vector<int32_t>& slots);
-<<<<<<< HEAD
-
-        virtual void onBufferDetached(int slot) {
-            mSurfaceListener->onBufferDetached(slot);
-        }
-
-=======
 #if COM_ANDROID_GRAPHICS_LIBGUI_FLAGS(BQ_CONSUMER_ATTACH_CALLBACK)
         virtual void onBufferAttached() {
             mSurfaceListener->onBufferAttached();
@@ -519,7 +496,6 @@
             return mSurfaceListener->needsAttachNotify();
         }
 #endif
->>>>>>> 8cb58819
     private:
         wp<Surface> mParent;
         sp<SurfaceListener> mSurfaceListener;
