--- conflicted
+++ resolved
@@ -90,13 +90,10 @@
             Parcel* reply, uint32_t flags = 0);
     virtual bool needsReleaseNotify();
     virtual void onBuffersDiscarded(const std::vector<int32_t>& slots);
-<<<<<<< HEAD
     virtual void onBufferDetached(int slot);
-=======
 #if COM_ANDROID_GRAPHICS_LIBGUI_FLAGS(BQ_CONSUMER_ATTACH_CALLBACK)
     virtual bool needsAttachNotify();
 #endif
->>>>>>> 8cb58819
 };
 
 #else
@@ -110,13 +107,10 @@
     virtual ~StubProducerListener();
     virtual void onBufferReleased() {}
     virtual bool needsReleaseNotify() { return false; }
-<<<<<<< HEAD
     virtual void onBufferDetached(int /**slot**/) {}
-=======
 #if COM_ANDROID_GRAPHICS_LIBGUI_FLAGS(BQ_CONSUMER_ATTACH_CALLBACK)
     virtual bool needsAttachNotify() { return false; }
 #endif
->>>>>>> 8cb58819
 };
 
 } // namespace android
