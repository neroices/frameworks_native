--- conflicted
+++ resolved
@@ -33,22 +33,21 @@
 }
 
 cc_test {
-<<<<<<< HEAD
     name: "binderValueTypeTest",
     srcs: ["binderValueTypeTest.cpp"],
-=======
-    name: "binderLibTest_IPC_32",
-    srcs: ["binderLibTest.cpp"],
->>>>>>> 6c8cab11
     shared_libs: [
         "libbinder",
         "libutils",
     ],
-<<<<<<< HEAD
 }
 
 cc_test {
-=======
+    name: "binderLibTest_IPC_32",
+    srcs: ["binderLibTest.cpp"],
+    shared_libs: [
+        "libbinder",
+        "libutils",
+    ],
     compile_multilib: "32",
     cflags: ["-DBINDER_IPC_32BIT=1"],
 }
@@ -60,7 +59,6 @@
         },
     },
 
->>>>>>> 6c8cab11
     name: "binderLibTest",
     srcs: ["binderLibTest.cpp"],
     shared_libs: [
