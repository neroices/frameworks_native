package: "com.android.input.flags"
container: "system"

flag {
  name: "enable_outbound_event_verification"
  namespace: "input"
  description: "Set to true to enable crashing whenever bad outbound events are detected inside InputTransport"
  bug: "271455682"
}

flag {
  name: "enable_inbound_event_verification"
  namespace: "input"
  description: "Set to true to enable crashing whenever bad inbound events are going into InputDispatcher"
  bug: "271455682"
}

flag {
  name: "enable_pointer_choreographer"
  namespace: "input"
  description: "Set to true to enable PointerChoreographer: the new pipeline for showing pointer icons"
  bug: "293587049"
}

flag {
  name: "enable_gestures_library_timer_provider"
  namespace: "input"
  description: "Set to true to enable timer support for the touchpad Gestures library"
  bug: "297192727"
 }

 flag {
  name: "enable_input_event_tracing"
  namespace: "input"
  description: "Set to true to enable input event tracing, including always-on tracing on non-user builds"
  bug: "210460522"
}

flag {
  name: "enable_multi_device_input"
  namespace: "input"
  description: "Set to true to enable multi-device input: touch and stylus can be active at the same time, but in different windows"
  bug: "211379801"
}

flag {
  name: "a11y_crash_on_inconsistent_event_stream"
  namespace: "accessibility"
  description: "Brings back fatal logging for inconsistent event streams originating from accessibility."
  bug: "299977100"
}

flag {
  name: "report_palms_to_gestures_library"
  namespace: "input"
  description: "Report touches marked as palm by firmware to gestures library"
  bug: "302505955"
}

flag {
  name: "enable_touchpad_typing_palm_rejection"
  namespace: "input"
  description: "Enabling additional touchpad palm rejection will disable the tap to click while the user is typing on a physical keyboard"
  bug: "301055381"
}

flag {
  name: "enable_v2_touchpad_typing_palm_rejection"
  namespace: "input"
  description: "In addition to touchpad palm rejection v1, v2 will also cancel ongoing move gestures while typing and add delay in re-enabling the tap to click."
  bug: "301055381"
}

flag {
  name: "disable_reject_touch_on_stylus_hover"
  namespace: "input"
  description: "Disable touch rejection when the stylus hovers the screen"
  bug: "301216095"
}

flag {
  name: "enable_input_filter_rust_impl"
  namespace: "input"
  description: "Enable input filter rust implementation"
  bug: "294546335"
}

flag {
  name: "override_key_behavior_permission_apis"
  is_exported: true
  namespace: "input"
  description: "enable override key behavior permission APIs"
  bug: "309018874"
}

flag {
  name: "remove_pointer_event_tracking_in_wm"
  namespace: "input"
  description: "Remove pointer event tracking in WM after the Pointer Icon Refactor"
  bug: "315321016"
}

flag {
  name: "enable_new_mouse_pointer_ballistics"
  namespace: "input"
  description: "Change the acceleration curves for mouse pointer movements to match the touchpad ones"
  bug: "315313622"
}

flag {
  name: "rate_limit_user_activity_poke_in_dispatcher"
  namespace: "input"
  description: "Move user-activity poke rate-limiting from PowerManagerService to InputDispatcher."
  bug: "320499729"
}

flag {
  name: "input_device_view_behavior_api"
  is_exported: true
  namespace: "input"
  description: "Controls the API to provide InputDevice view behavior."
  bug: "246946631"
}

flag {
  name: "enable_touchpad_fling_stop"
  namespace: "input"
  description: "Enable fling scrolling to be stopped by putting a finger on the touchpad again"
  bug: "281106755"
}

flag {
  name: "enable_prediction_pruning_via_jerk_thresholding"
  namespace: "input"
  description: "Enable prediction pruning based on jerk thresholds."
  bug: "266747654"
  is_fixed_read_only: true
}

<<<<<<< HEAD
}

flag {
  name: "enable_multi_device_same_window_stream"
  namespace: "input"
  description: "Allow multiple input devices to be active in the same window simultaneously"
  bug: "330752824"
}

flag {
  name: "hide_pointer_indicators_for_secure_windows"
  namespace: "input"
  description: "Hide touch and pointer indicators if a secure window is present on display"
  bug: "325252005"
=======
flag {
  name: "device_associations"
  namespace: "input"
  description: "Binds InputDevice name and InputDevice description against display unique id."
  bug: "324075859"
>>>>>>> b12a749f
}<|MERGE_RESOLUTION|>--- conflicted
+++ resolved
@@ -137,7 +137,11 @@
   is_fixed_read_only: true
 }
 
-<<<<<<< HEAD
+flag {
+  name: "device_associations"
+  namespace: "input"
+  description: "Binds InputDevice name and InputDevice description against display unique id."
+  bug: "324075859"
 }
 
 flag {
@@ -152,11 +156,4 @@
   namespace: "input"
   description: "Hide touch and pointer indicators if a secure window is present on display"
   bug: "325252005"
-=======
-flag {
-  name: "device_associations"
-  namespace: "input"
-  description: "Binds InputDevice name and InputDevice description against display unique id."
-  bug: "324075859"
->>>>>>> b12a749f
 }