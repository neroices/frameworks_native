// Copyright (C) 2013 The Android Open Source Project
//
// Licensed under the Apache License, Version 2.0 (the "License");
// you may not use this file except in compliance with the License.
// You may obtain a copy of the License at
//
//      http://www.apache.org/licenses/LICENSE-2.0
//
// Unless required by applicable law or agreed to in writing, software
// distributed under the License is distributed on an "AS IS" BASIS,
// WITHOUT WARRANTIES OR CONDITIONS OF ANY KIND, either express or implied.
// See the License for the specific language governing permissions and
// limitations under the License.

// libinput is partially built for the host (used by build time keymap validation tool)

package {
    // See: http://go/android-license-faq
    // A large-scale-change added 'default_applicable_licenses' to import
    // all of the 'license_kinds' from "frameworks_native_license"
    // to get the below license kinds:
    //   SPDX-license-identifier-Apache-2.0
    default_applicable_licenses: ["frameworks_native_license"],
}

filegroup {
    name: "inputconstants_aidl",
    srcs: [
        "android/os/IInputConstants.aidl",
        "android/os/InputEventInjectionResult.aidl",
        "android/os/InputEventInjectionSync.aidl",
        "android/os/InputConfig.aidl",
    ],
}

/////////////////////////////////////////////////
// flags
/////////////////////////////////////////////////
aconfig_declarations {
    name: "com.android.input.flags-aconfig",
    package: "com.android.input.flags",
    srcs: ["input_flags.aconfig"],
}

cc_aconfig_library {
    name: "com.android.input.flags-aconfig-cc",
    aconfig_declarations: "com.android.input.flags-aconfig",
    host_supported: true,
    // Use the test version of the aconfig flag library by default to allow tests to set local
    // overrides for flags, without having to link against a separate version of libinput or of this
    // library. Bundling this library directly into libinput prevents us from having to add this
    // library as a shared lib dependency everywhere where libinput is used.
    mode: "test",
    shared: {
        enabled: false,
    },
}

aidl_interface {
    name: "inputconstants",
    host_supported: true,
    vendor_available: true,
    unstable: true,
    srcs: [
        ":inputconstants_aidl",
    ],

    backend: {
        rust: {
            enabled: true,
        },
    },
}

rust_bindgen {
    name: "libinput_bindgen",
    host_supported: true,
    crate_name: "input_bindgen",
    visibility: ["//frameworks/native/services/inputflinger"],
    wrapper_src: "InputWrapper.hpp",

    include_dirs: [
        "frameworks/native/include",
    ],

    source_stem: "bindings",

    bindgen_flags: [
        "--verbose",
        "--allowlist-var=AMOTION_EVENT_FLAG_CANCELED",
        "--allowlist-var=AMOTION_EVENT_FLAG_WINDOW_IS_OBSCURED",
        "--allowlist-var=AMOTION_EVENT_FLAG_WINDOW_IS_PARTIALLY_OBSCURED",
        "--allowlist-var=AMOTION_EVENT_FLAG_IS_ACCESSIBILITY_EVENT",
        "--allowlist-var=AMOTION_EVENT_FLAG_NO_FOCUS_CHANGE",
        "--allowlist-var=AMOTION_EVENT_ACTION_CANCEL",
        "--allowlist-var=AMOTION_EVENT_ACTION_UP",
        "--allowlist-var=AMOTION_EVENT_ACTION_POINTER_DOWN",
        "--allowlist-var=AMOTION_EVENT_ACTION_DOWN",
        "--allowlist-var=AMOTION_EVENT_ACTION_POINTER_INDEX_SHIFT",
        "--allowlist-var=MAX_POINTER_ID",
        "--allowlist-var=AINPUT_SOURCE_CLASS_NONE",
        "--allowlist-var=AINPUT_SOURCE_CLASS_BUTTON",
        "--allowlist-var=AINPUT_SOURCE_CLASS_POINTER",
        "--allowlist-var=AINPUT_SOURCE_CLASS_NAVIGATION",
        "--allowlist-var=AINPUT_SOURCE_CLASS_POSITION",
        "--allowlist-var=AINPUT_SOURCE_CLASS_JOYSTICK",
        "--allowlist-var=AINPUT_SOURCE_UNKNOWN",
        "--allowlist-var=AINPUT_SOURCE_KEYBOARD",
        "--allowlist-var=AINPUT_SOURCE_DPAD",
        "--allowlist-var=AINPUT_SOURCE_GAMEPAD",
        "--allowlist-var=AINPUT_SOURCE_TOUCHSCREEN",
        "--allowlist-var=AINPUT_SOURCE_MOUSE",
        "--allowlist-var=AINPUT_SOURCE_STYLUS",
        "--allowlist-var=AINPUT_SOURCE_BLUETOOTH_STYLUS",
        "--allowlist-var=AINPUT_SOURCE_TRACKBALL",
        "--allowlist-var=AINPUT_SOURCE_MOUSE_RELATIVE",
        "--allowlist-var=AINPUT_SOURCE_TOUCHPAD",
        "--allowlist-var=AINPUT_SOURCE_TOUCH_NAVIGATION",
        "--allowlist-var=AINPUT_SOURCE_JOYSTICK",
        "--allowlist-var=AINPUT_SOURCE_HDMI",
        "--allowlist-var=AINPUT_SOURCE_SENSOR",
        "--allowlist-var=AINPUT_SOURCE_ROTARY_ENCODER",
    ],

    static_libs: [
        "inputconstants-cpp",
        "libui-types",
    ],
    shared_libs: ["libc++"],
    header_libs: [
        "native_headers",
        "jni_headers",
        "flatbuffer_headers",
    ],
}

// Contains methods to help access C++ code from rust
cc_library_static {
    name: "libinput_from_rust_to_cpp",
    cpp_std: "c++20",
    host_supported: true,
    cflags: [
        "-Wall",
        "-Wextra",
        "-Werror",
    ],
    srcs: [
        "FromRustToCpp.cpp",
    ],

    generated_headers: [
        "cxx-bridge-header",
    ],
    generated_sources: ["libinput_cxx_bridge_code"],

    shared_libs: [
        "libbase",
    ],
}

cc_library {
    name: "libinput",
    cpp_std: "c++20",
    host_supported: true,
    cflags: [
        "-Wall",
        "-Wextra",
        "-Werror",
        "-Wno-unused-parameter",
        "-Wthread-safety",
        "-Wshadow",
        "-Wshadow-field-in-constructor-modified",
        "-Wshadow-uncaptured-local",
        "-DANDROID_UTILS_REF_BASE_DISABLE_IMPLICIT_CONSTRUCTION",
    ],
    srcs: [
        "android/os/IInputFlinger.aidl",
        "Input.cpp",
        "InputDevice.cpp",
        "InputEventLabels.cpp",
        "InputTransport.cpp",
        "InputVerifier.cpp",
        "Keyboard.cpp",
        "KeyCharacterMap.cpp",
        "KeyLayoutMap.cpp",
        "MotionPredictor.cpp",
        "MotionPredictorMetricsManager.cpp",
        "PrintTools.cpp",
        "PropertyMap.cpp",
        "TfLiteMotionPredictor.cpp",
        "TouchVideoFrame.cpp",
        "VelocityControl.cpp",
        "VelocityTracker.cpp",
        "VirtualInputDevice.cpp",
        "VirtualKeyMap.cpp",
    ],

    header_libs: [
        "flatbuffer_headers",
        "jni_headers",
        "libeigen",
        "tensorflow_headers",
    ],
    export_header_lib_headers: [
        "jni_headers",
        "libeigen",
    ],

    generated_headers: [
        "cxx-bridge-header",
        "libinput_cxx_bridge_header",
        "toolbox_input_labels",
    ],

    shared_libs: [
        "libbase",
        "libbinder",
        "libcutils",
        "liblog",
        "libPlatformProperties",
        "libtinyxml2",
<<<<<<< HEAD
        "libz", // needed by libkernelconfigs
=======
        "libutils",
        "libvintf",
        "server_configurable_flags",
>>>>>>> b507b71c
    ],

    ldflags: [
        "-Wl,--exclude-libs=libtflite_static.a",
    ],

    sanitize: {
        undefined: true,
        all_undefined: true,
        misc_undefined: ["integer"],
    },

    static_libs: [
        "inputconstants-cpp",
        "libgui_window_info_static",
        "libui-types",
        "libtflite_static",
        "libkernelconfigs",
    ],

    whole_static_libs: [
        "com.android.input.flags-aconfig-cc",
        "libinput_rust_ffi",
    ],

    export_static_lib_headers: [
        "libgui_window_info_static",
        "libui-types",
    ],

    export_generated_headers: [
        "cxx-bridge-header",
        "libinput_cxx_bridge_header",
    ],

    target: {
        android: {
            export_shared_lib_headers: ["libbinder"],

            shared_libs: [
                "libutils",
                "libbinder",
                // Stats logging library and its dependencies.
                "libstatslog_libinput",
                "libstatsbootstrap",
                "android.os.statsbootstrap_aidl-cpp",
            ],

            required: [
                "motion_predictor_model_prebuilt",
                "motion_predictor_model_config",
            ],
        },
        host: {
            include_dirs: [
                "bionic/libc/kernel/android/uapi/",
                "bionic/libc/kernel/uapi",
            ],
        },
    },

    aidl: {
        local_include_dirs: ["."],
        export_aidl_headers: true,
        include_dirs: [
            "frameworks/native/libs/gui",
        ],
    },
}

// Use bootstrap version of stats logging library.
// libinput is a bootstrap process (starts early in the boot process), and thus can't use the normal
// `libstatslog` because that requires `libstatssocket`, which is only available later in the boot.
cc_library {
    name: "libstatslog_libinput",
    generated_sources: ["statslog_libinput.cpp"],
    generated_headers: ["statslog_libinput.h"],
    export_generated_headers: ["statslog_libinput.h"],
    shared_libs: [
        "libbinder",
        "libstatsbootstrap",
        "libutils",
        "android.os.statsbootstrap_aidl-cpp",
    ],
}

genrule {
    name: "statslog_libinput.h",
    tools: ["stats-log-api-gen"],
    cmd: "$(location stats-log-api-gen) --header $(genDir)/statslog_libinput.h --module libinput" +
        " --namespace android,stats,libinput --bootstrap",
    out: [
        "statslog_libinput.h",
    ],
}

genrule {
    name: "statslog_libinput.cpp",
    tools: ["stats-log-api-gen"],
    cmd: "$(location stats-log-api-gen) --cpp $(genDir)/statslog_libinput.cpp --module libinput" +
        " --namespace android,stats,libinput --importHeader statslog_libinput.h" +
        " --bootstrap",
    out: [
        "statslog_libinput.cpp",
    ],
}

cc_defaults {
    name: "libinput_fuzz_defaults",
    cpp_std: "c++20",
    host_supported: true,
    shared_libs: [
        "libutils",
        "libbase",
        "liblog",
    ],
}

cc_fuzz {
    name: "libinput_fuzz_propertymap",
    defaults: ["libinput_fuzz_defaults"],
    srcs: [
        "PropertyMap.cpp",
        "PropertyMap_fuzz.cpp",
    ],
}

subdirs = ["tests"]<|MERGE_RESOLUTION|>--- conflicted
+++ resolved
@@ -219,13 +219,9 @@
         "liblog",
         "libPlatformProperties",
         "libtinyxml2",
-<<<<<<< HEAD
+        "libutils",
         "libz", // needed by libkernelconfigs
-=======
-        "libutils",
-        "libvintf",
         "server_configurable_flags",
->>>>>>> b507b71c
     ],
 
     ldflags: [
