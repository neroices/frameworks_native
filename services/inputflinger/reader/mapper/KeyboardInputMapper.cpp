--- conflicted
+++ resolved
@@ -242,11 +242,7 @@
             keyDown.downTime = when;
             mKeyDowns.push_back(keyDown);
         }
-<<<<<<< HEAD
-        tryHideCursorOnKeyDown();
-=======
         onKeyDownProcessed();
->>>>>>> 027baa7a
     } else {
         // Remove key down.
         if (keyDownIndex) {
@@ -424,14 +420,6 @@
     return out;
 }
 
-<<<<<<< HEAD
-void KeyboardInputMapper::tryHideCursorOnKeyDown() {
-    // Hide the cursor while user is inputting text, ignoring meta keys or multiple simultaneous
-    // down keys as they are likely to be shortcuts
-    const bool shouldHideCursor = mKeyDowns.size() == 1 && !isMetaKey(mKeyDowns[0].keyCode);
-    if (shouldHideCursor && getContext()->getPolicy()->isInputMethodConnectionActive()) {
-        getContext()->fadePointer();
-=======
 void KeyboardInputMapper::onKeyDownProcessed() {
     InputReaderContext& context = *getContext();
     if (context.isPreventingTouchpadTaps()) {
@@ -444,7 +432,6 @@
     if (shouldHideCursor && context.getPolicy()->isInputMethodConnectionActive()) {
         context.fadePointer();
         context.setPreventingTouchpadTaps(true);
->>>>>>> 027baa7a
     }
 }
 
