--- conflicted
+++ resolved
@@ -893,17 +893,8 @@
             std::vector<std::pair<Layer*, sp<LayerFE>>>& layers,
             std::vector<sp<LayerFE>>& layerFEs);
 
-<<<<<<< HEAD
     bool canAllocateHwcDisplayIdForVDS(uint64_t usage);
 
-    // If the uid provided is not UNSET_UID, the traverse will skip any layers that don't have a
-    // matching ownerUid
-    void traverseLayersInLayerStack(ui::LayerStack, const int32_t uid,
-                                    std::unordered_set<uint32_t> excludeLayerIds,
-                                    const LayerVector::Visitor&);
-
-=======
->>>>>>> 7c3bec84
     void readPersistentProperties();
 
     uint32_t getMaxAcquiredBufferCountForCurrentRefreshRate(uid_t uid) const;
