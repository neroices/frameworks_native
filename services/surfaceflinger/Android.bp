--- conflicted
+++ resolved
@@ -47,11 +47,8 @@
         "libtimestats_deps",
         "libsurfaceflinger_common_deps",
         "surfaceflinger_defaults",
-<<<<<<< HEAD
+        "libsurfaceflinger_proto_deps",
         "surfaceflinger_qcom_ext_defaults",
-=======
-        "libsurfaceflinger_proto_deps",
->>>>>>> 7c3bec84
     ],
     cflags: [
         "-DLOG_TAG=\"SurfaceFlinger\"",
