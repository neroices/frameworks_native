--- conflicted
+++ resolved
@@ -1220,15 +1220,6 @@
 
 status_t SurfaceFlinger::getLayerDebugInfo(std::vector<LayerDebugInfo>* outLayers) const
         NO_THREAD_SAFETY_ANALYSIS {
-    IPCThreadState* ipc = IPCThreadState::self();
-    const int pid = ipc->getCallingPid();
-    const int uid = ipc->getCallingUid();
-    if ((uid != AID_SHELL) &&
-            !PermissionCache::checkPermission(sDump, pid, uid)) {
-        ALOGE("Layer debug info permission denied for pid=%d, uid=%d", pid, uid);
-        return PERMISSION_DENIED;
-    }
-
     // Try to acquire a lock for 1s, fail gracefully
     const status_t err = mStateLock.timedLock(s2ns(1));
     const bool locked = (err == NO_ERROR);
@@ -3378,9 +3369,8 @@
     IPCThreadState* ipc = IPCThreadState::self();
     const int pid = ipc->getCallingPid();
     const int uid = ipc->getCallingUid();
-
     if ((uid != AID_GRAPHICS && uid != AID_SYSTEM) &&
-            !PermissionCache::checkPermission(sAccessSurfaceFlinger, pid, uid)) {
+        !PermissionCache::checkPermission(sAccessSurfaceFlinger, pid, uid)) {
         return false;
     }
     return true;
@@ -4566,56 +4556,41 @@
 }
 
 status_t SurfaceFlinger::CheckTransactCodeCredentials(uint32_t code) {
-    switch (code) {
+#pragma clang diagnostic push
+#pragma clang diagnostic error "-Wswitch-enum"
+    switch (static_cast<ISurfaceComposerTag>(code)) {
+        // These methods should at minimum make sure that the client requested
+        // access to SF.
+        case AUTHENTICATE_SURFACE:
+        case BOOT_FINISHED:
+        case CLEAR_ANIMATION_FRAME_STATS:
         case CREATE_CONNECTION:
         case CREATE_DISPLAY:
-        case BOOT_FINISHED:
-        case CLEAR_ANIMATION_FRAME_STATS:
+        case DESTROY_DISPLAY:
+        case ENABLE_VSYNC_INJECTIONS:
+        case GET_ACTIVE_COLOR_MODE:
         case GET_ANIMATION_FRAME_STATS:
-        case SET_POWER_MODE:
         case GET_HDR_CAPABILITIES:
-<<<<<<< HEAD
-        case ENABLE_VSYNC_INJECTIONS:
-=======
         case SET_ACTIVE_CONFIG:
         case SET_ACTIVE_COLOR_MODE:
->>>>>>> 79bba0e9
         case INJECT_VSYNC:
-        {
-            // codes that require permission check
+        case SET_POWER_MODE: {
             if (!callingThreadHasUnscopedSurfaceFlingerAccess()) {
                 IPCThreadState* ipc = IPCThreadState::self();
                 ALOGE("Permission Denial: can't access SurfaceFlinger pid=%d, uid=%d",
                         ipc->getCallingPid(), ipc->getCallingUid());
                 return PERMISSION_DENIED;
             }
-            break;
-        }
-        /*
-         * Calling setTransactionState is safe, because you need to have been
-         * granted a reference to Client* and Handle* to do anything with it.
-         *
-         * Creating a scoped connection is safe, as per discussion in ISurfaceComposer.h
-         */
-        case SET_TRANSACTION_STATE:
-        case CREATE_SCOPED_CONNECTION:
-        {
             return OK;
         }
-        case CAPTURE_SCREEN:
-        {
-            // codes that require permission check
+        case GET_LAYER_DEBUG_INFO: {
             IPCThreadState* ipc = IPCThreadState::self();
             const int pid = ipc->getCallingPid();
             const int uid = ipc->getCallingUid();
-            if ((uid != AID_GRAPHICS) &&
-                    !PermissionCache::checkPermission(sReadFramebuffer, pid, uid)) {
-                ALOGE("Permission Denial: can't read framebuffer pid=%d, uid=%d", pid, uid);
+            if ((uid != AID_SHELL) && !PermissionCache::checkPermission(sDump, pid, uid)) {
+                ALOGE("Layer debug info permission denied for pid=%d, uid=%d", pid, uid);
                 return PERMISSION_DENIED;
             }
-<<<<<<< HEAD
-            break;
-=======
             return OK;
         }
         // Used by apps to hook Choreographer to SurfaceFlinger.
@@ -4635,9 +4610,10 @@
         // Creating a scoped connection is safe, as per discussion in ISurfaceComposer.h
         case CREATE_SCOPED_CONNECTION: {
             return OK;
->>>>>>> 79bba0e9
-        }
-        case CAPTURE_LAYERS: {
+        }
+        case CAPTURE_LAYERS:
+        case CAPTURE_SCREEN: {
+            // codes that require permission check
             IPCThreadState* ipc = IPCThreadState::self();
             const int pid = ipc->getCallingPid();
             const int uid = ipc->getCallingUid();
@@ -4646,12 +4622,15 @@
                 ALOGE("Permission Denial: can't read framebuffer pid=%d, uid=%d", pid, uid);
                 return PERMISSION_DENIED;
             }
-            break;
-        }
-    }
-<<<<<<< HEAD
-    return OK;
-=======
+            return OK;
+        }
+        // The following codes are deprecated and should never be allowed to access SF.
+        case CONNECT_DISPLAY_UNUSED:
+        case CREATE_GRAPHIC_BUFFER_ALLOC_UNUSED: {
+            ALOGE("Attempting to access SurfaceFlinger with unused code: %u", code);
+            return PERMISSION_DENIED;
+        }
+    }
 
     // These codes are used for the IBinder protocol to either interrogate the recipient
     // side of the transaction for its canonical interface descriptor or to dump its state.
@@ -4670,12 +4649,10 @@
     ALOGE("Permission Denial: SurfaceFlinger did not recognize request code: %u", code);
     return PERMISSION_DENIED;
 #pragma clang diagnostic pop
->>>>>>> 79bba0e9
-}
-
-status_t SurfaceFlinger::onTransact(
-    uint32_t code, const Parcel& data, Parcel* reply, uint32_t flags)
-{
+}
+
+status_t SurfaceFlinger::onTransact(uint32_t code, const Parcel& data, Parcel* reply,
+                                    uint32_t flags) {
     status_t credentialCheck = CheckTransactCodeCredentials(code);
     if (credentialCheck != OK) {
         return credentialCheck;
