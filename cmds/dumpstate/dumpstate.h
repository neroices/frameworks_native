--- conflicted
+++ resolved
@@ -139,16 +139,14 @@
 /* Implemented by libdumpstate_board to dump board-specific info */
 void dumpstate_board();
 
-<<<<<<< HEAD
 /* Takes a screenshot and save it to the given file */
 void take_screenshot(const std::string& path);
 
 #ifdef __cplusplus
 }
 #endif
-=======
+
 /* dump eMMC Extended CSD data */
 void dump_emmc_ecsd(const char *ext_csd_path);
->>>>>>> 01c1129f
 
 #endif /* _DUMPSTATE_H_ */